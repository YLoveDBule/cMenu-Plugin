# cMenu Plugin

![cMenu-Plugin Downloads](https://img.shields.io/github/downloads/chetachiezikeuzor/cMenu-Plugin/total.svg)
![cMenu-Plugin Releases](https://img.shields.io/github/v/release/chetachiezikeuzor/cMenu-Plugin)

<<<<<<< HEAD
![](https://github.com/chetachiezikeuzor/cMenu-Plugin/blob/master/assets/cMenu%20Demo%20Header.png)

### Disclaimer: This plugin is now available in Obsidian plugin store
=======
![](https://raw.githubusercontent.com/chetachiezikeuzor/cMenu-Plugin/master/assets/cMenu%20Demo%20Header.png)
>>>>>>> 2f46f0f3

cMenu is a plugin that adds a minimal and user friendly text editor modal for a smoother writing/editing experience ✍🏽. This plugin makes text editing easier for those that don't wish to configure a multitude of hotkeys.

## Demo

![](https://raw.githubusercontent.com/chetachiezikeuzor/cMenu-Plugin/master/assets/cMenu.gif)

## Ease of Use

This plugin was specifically designed for note-takers that want to have a simple text editor to aid in marking up their notes. cMenu solves the issue of having to memorize numerous hotkeys and/or use multiple key presses to get the desired markup. When you use cMenu, you'll only have to focus on writing!

## How it Works

Currently, cMenu only works on text that had been selected.
Each button on cMenu stores a command that finds your selected, and wraps it within your chosen markup. This makes things like creating codeblocks or blockquotes much easier to do. cMenu is also a standalone component, which makes your workspace much cleaner to write in with minimal clutter. To append cMenu onto your worspace, simply enable the plugin. To remove cMenu from your workspace, disable it.

![](https://raw.githubusercontent.com/chetachiezikeuzor/cMenu-Plugin/master/assets/cmenu-and-admonition.gif)

![](https://raw.githubusercontent.com/chetachiezikeuzor/cMenu-Plugin/master/assets/cMenu.png)

## Installation

<<<<<<< HEAD
This plugin is now available in the community plugin store. You can install it from there and enable it. For a manual installation, you can download the necessary files and place them within your plugins folder.
=======
This plugin is now available in the community plugin browser. For a manual installation, you can download the necessary files and place them within your plugins folder.
>>>>>>> 2f46f0f3

---

## Support

If you like this plugin and are considering donating to support continued development, use the button below!

Created with ❤️ by Chetachi

<a href="https://www.buymeacoffee.com/chetachi"><img src="https://img.buymeacoffee.com/button-api/?text=Buy me a coffee&amp;emoji=&amp;slug=chetachi&amp;button_colour=e3e7ef&amp;font_colour=262626&amp;font_family=Inter&amp;outline_colour=262626&amp;coffee_colour=ff0000"></a>
<|MERGE_RESOLUTION|>--- conflicted
+++ resolved
@@ -1,49 +1,41 @@
-# cMenu Plugin
-
-![cMenu-Plugin Downloads](https://img.shields.io/github/downloads/chetachiezikeuzor/cMenu-Plugin/total.svg)
-![cMenu-Plugin Releases](https://img.shields.io/github/v/release/chetachiezikeuzor/cMenu-Plugin)
-
-<<<<<<< HEAD
-![](https://github.com/chetachiezikeuzor/cMenu-Plugin/blob/master/assets/cMenu%20Demo%20Header.png)
-
-### Disclaimer: This plugin is now available in Obsidian plugin store
-=======
-![](https://raw.githubusercontent.com/chetachiezikeuzor/cMenu-Plugin/master/assets/cMenu%20Demo%20Header.png)
->>>>>>> 2f46f0f3
-
-cMenu is a plugin that adds a minimal and user friendly text editor modal for a smoother writing/editing experience ✍🏽. This plugin makes text editing easier for those that don't wish to configure a multitude of hotkeys.
-
-## Demo
-
-![](https://raw.githubusercontent.com/chetachiezikeuzor/cMenu-Plugin/master/assets/cMenu.gif)
-
-## Ease of Use
-
-This plugin was specifically designed for note-takers that want to have a simple text editor to aid in marking up their notes. cMenu solves the issue of having to memorize numerous hotkeys and/or use multiple key presses to get the desired markup. When you use cMenu, you'll only have to focus on writing!
-
-## How it Works
-
-Currently, cMenu only works on text that had been selected.
-Each button on cMenu stores a command that finds your selected, and wraps it within your chosen markup. This makes things like creating codeblocks or blockquotes much easier to do. cMenu is also a standalone component, which makes your workspace much cleaner to write in with minimal clutter. To append cMenu onto your worspace, simply enable the plugin. To remove cMenu from your workspace, disable it.
-
-![](https://raw.githubusercontent.com/chetachiezikeuzor/cMenu-Plugin/master/assets/cmenu-and-admonition.gif)
-
-![](https://raw.githubusercontent.com/chetachiezikeuzor/cMenu-Plugin/master/assets/cMenu.png)
-
-## Installation
-
-<<<<<<< HEAD
-This plugin is now available in the community plugin store. You can install it from there and enable it. For a manual installation, you can download the necessary files and place them within your plugins folder.
-=======
-This plugin is now available in the community plugin browser. For a manual installation, you can download the necessary files and place them within your plugins folder.
->>>>>>> 2f46f0f3
-
----
-
-## Support
-
-If you like this plugin and are considering donating to support continued development, use the button below!
-
-Created with ❤️ by Chetachi
-
-<a href="https://www.buymeacoffee.com/chetachi"><img src="https://img.buymeacoffee.com/button-api/?text=Buy me a coffee&amp;emoji=&amp;slug=chetachi&amp;button_colour=e3e7ef&amp;font_colour=262626&amp;font_family=Inter&amp;outline_colour=262626&amp;coffee_colour=ff0000"></a>
+# cMenu Plugin
+
+![cMenu-Plugin Downloads](https://img.shields.io/github/downloads/chetachiezikeuzor/cMenu-Plugin/total.svg)
+![cMenu-Plugin Releases](https://img.shields.io/github/v/release/chetachiezikeuzor/cMenu-Plugin)
+
+![](https://github.com/chetachiezikeuzor/cMenu-Plugin/blob/master/assets/cMenu%20Demo%20Header.png)
+
+### Disclaimer: This plugin is now available in Obsidian plugin store
+
+cMenu is a plugin that adds a minimal and user friendly text editor modal for a smoother writing/editing experience ✍🏽. This plugin makes text editing easier for those that don't wish to configure a multitude of hotkeys.
+
+## Demo
+
+![](https://raw.githubusercontent.com/chetachiezikeuzor/cMenu-Plugin/master/assets/cMenu.gif)
+
+## Ease of Use
+
+This plugin was specifically designed for note-takers that want to have a simple text editor to aid in marking up their notes. cMenu solves the issue of having to memorize numerous hotkeys and/or use multiple key presses to get the desired markup. When you use cMenu, you'll only have to focus on writing!
+
+## How it Works
+
+Currently, cMenu only works on text that had been selected.
+Each button on cMenu stores a command that finds your selected, and wraps it within your chosen markup. This makes things like creating codeblocks or blockquotes much easier to do. cMenu is also a standalone component, which makes your workspace much cleaner to write in with minimal clutter. To append cMenu onto your worspace, simply enable the plugin. To remove cMenu from your workspace, disable it.
+
+![](https://raw.githubusercontent.com/chetachiezikeuzor/cMenu-Plugin/master/assets/cmenu-and-admonition.gif)
+
+![](https://raw.githubusercontent.com/chetachiezikeuzor/cMenu-Plugin/master/assets/cMenu.png)
+
+## Installation
+
+This plugin is now available in the community plugin store. You can install it from there and enable it. For a manual installation, you can download the necessary files and place them within your plugins folder.
+
+---
+
+## Support
+
+If you like this plugin and are considering donating to support continued development, use the button below!
+
+Created with ❤️ by Chetachi
+
+<a href="https://www.buymeacoffee.com/chetachi"><img src="https://img.buymeacoffee.com/button-api/?text=Buy me a coffee&amp;emoji=&amp;slug=chetachi&amp;button_colour=e3e7ef&amp;font_colour=262626&amp;font_family=Inter&amp;outline_colour=262626&amp;coffee_colour=ff0000"></a>