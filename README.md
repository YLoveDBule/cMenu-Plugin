--- conflicted
+++ resolved
@@ -1,237 +1,225 @@
-# cMenu Plugin
-
-![cMenu-Plugin Downloads](https://img.shields.io/github/downloads/chetachiezikeuzor/cMenu-Plugin/total.svg)
-![cMenu-Plugin Releases](https://img.shields.io/github/v/release/chetachiezikeuzor/cMenu-Plugin)
-
-![](https://raw.githubusercontent.com/chetachiezikeuzor/cMenu-Plugin/master/assets/cMenu%20Demo%20Header.png)
-
-### Status: This plugin is now available in Obsidian plugin store
-
-cMenu is a plugin that adds a minimal and user friendly text editor modal for a smoother writing/editing experience ✍🏽. This plugin makes text editing and firing commands easier for those that don't wish to configure a multitude of hotkeys.
-
-## Demo
-
-![](https://raw.githubusercontent.com/chetachiezikeuzor/cMenu-Plugin/master/assets/cMenu.gif)
-
-## Ease of Use
-
-This plugin was specifically designed for note-takers that want to have a simple text editor to aid in marking up their notes. cMenu solves the issue of having to memorize numerous hotkeys and/or use multiple key presses to get the desired markup. When you use cMenu, you'll only have to focus on writing!
-
-## How it Works
-
-With the newest update of cMenu, you can add just about any command from Obsidian's command library onto the menu bar. By default, the menu bar will have the following commands: Toggle bold, Toggle italics, Toggle strikethrough, cMenu: Toggle Underline, cMenu: Toggle Superscript, cMenu: Toggle Subscript, Toggle code, cMenu: Toggle codeblock, and Toggle blockquote.
-
-```javascript
-"menuCommands": [
-    {
-      id: "cmenu-plugin:editor:toggle-bold",
-      name: "cMenu: Toggle bold",
-      icon: "bold-glyph",
-    },
-    {
-      id: "cmenu-plugin:editor:toggle-italics",
-      name: "cMenu: Toggle italics",
-      icon: "italic-glyph",
-    },
-    {
-      id: "cmenu-plugin:editor:toggle-strikethrough",
-      name: "cMenu: Toggle strikethrough",
-      icon: "strikethrough-glyph",
-    },
-    {
-      id: "cmenu-plugin:underline",
-      name: "cMenu: Toggle underline",
-      icon: "underline-glyph",
-    },
-    {
-      id: "cmenu-plugin:superscript",
-      name: "cMenu: Toggle superscript",
-      icon: "superscript-glyph",
-    },
-    {
-      id: "cmenu-plugin:subscript",
-      name: "cMenu: Toggle subscript",
-      icon: "subscript-glyph",
-    },
-    {
-      id: "cmenu-plugin:editor:toggle-code",
-      name: "cMenu: Toggle code",
-      icon: "code-glyph",
-    },
-    {
-      id: "cmenu-plugin:codeblock",
-      name: "cMenu: Toggle codeblock",
-      icon: "codeblock-glyph",
-    },
-    {
-      id: "cmenu-plugin:editor:toggle-blockquote",
-      name: "cMenu: Toggle blockquote",
-      icon: "quote-glyph",
-    }
-  ],
-```
-
-As you can see, cMenu adds four new commands to Obsidian's command library. Those commands are added to an array of commands that are then read within the generation of the cMenu modal. If you would like to remove and/or add new commands, you can do so within the cMenu settings panel. Use the green button to add a new command onto the menu. And use the red button to remove them from the menu. When you add/remove a new command, you will see a message in your console, indicating the status of said command. Now, in order to see the changes on cMenu, it's important to know that cMenu is created on the `active-leaf-change` event. This means that changes to cMenu will only take effect once you close all existing leaves and spawn a new one. This will likely change in the future as I look into a better way to do this!
-
-![](https://raw.githubusercontent.com/chetachiezikeuzor/cMenu-Plugin/master/assets/cMenu.gif)
-
-The plugins <a href="https://github.com/SilentVoid13/Templater" target="_blank">Templater</a> and <a href="https://github.com/Vinzent03/obsidian-hotkeys-for-templates" target="_blank"> Hotkeys for Templates</a> are strongly recommended to use with cMenu. For example: I have a template that spawns the chess opening "Alekhine's Defense." With Hotkeys for Templates, I can choose to add this template to Obsidian's command library. Now that it's in the command library, I can choose to append this command to cMenu. This means you can really add just about anything to cMenu now, which makes it much more powerful!
-
-![](https://raw.githubusercontent.com/chetachiezikeuzor/cMenu-Plugin/master/assets/chesser%20cMenu.gif)
-
-cMenu also has a few stylistic changes that are also customizeable. For those that use the plugin <a href="https://github.com/deathau/sliding-panes-obsidian" target="_blank">Sliding Panes</a>, you can now change cMenu's append method to "body." That way, cMenu will no longer appends to the workspace area, but to the body of the app. This is a bit of a work around for the current issue with <a href="https://github.com/deathau/sliding-panes-obsidian" target="_blank">Sliding Panes</a> but I'm actively looking into a better solution.
-
-![](https://raw.githubusercontent.com/chetachiezikeuzor/cMenu-Plugin/master/assets/cMenu-sliding-panes.gif)
-
-With cMenu, you can change the design aesthetic. Glass morphism is a pretty popular design trend so I thought "why not add this to cMenu?!" You can choose to have a "glass" style for cMenu, which gives it a unique look.
-
-![](https://raw.githubusercontent.com/chetachiezikeuzor/cMenu-Plugin/master/assets/glass-cMenu.gif)
-
-## cMenu Status Bar Menu
-
-With the new [1.1.0](https://github.com/chetachiezikeuzor/cMenu-Plugin/releases/tag/1.1.0) update, you can control to bottom value of cMenu, as well as toggle to hide cMenu and add/delete new command items. The delete button will remove the most recently added command.
-
-![](https://raw.githubusercontent.com/chetachiezikeuzor/cMenu-Plugin/master/assets/cMenu%20status%20bar%20menu.gif)
-
-![](https://raw.githubusercontent.com/chetachiezikeuzor/cMenu-Plugin/master/assets/cMenu.png)
-
-## Installation
-
-This plugin is now available in the community plugin store. You can install it from there and enable it. For a manual installation, you can download the necessary files and place them within your plugins folder.
-
----
-
-## Changelog
-
-### [0.1.0](https://github.com/chetachiezikeuzor/cMenu-Plugin/releases/tag/0.1.0) - Jul 27, 2021
-
-##### Changed
-
-- Interfaces are renamed to match plugin info
-- Now uses `workspace.getActiveViewOfType(MarkdownView)` instead of `activeLeaf` for menu creation
-
----
-
-### [0.2.0](https://github.com/chetachiezikeuzor/cMenu-Plugin/releases/tag/0.2.0) - Aug 02, 2021
-
-##### Changed
-
-- Now uses `workspace.getActiveViewOfType(MarkdownView)` to store text selection
-
-##### Fixed
-
-- cMenu appends to `.mod-vertical.mod-root` parent instead of `body` parent.
-- cMenu left positioning is set by function that finds width dynamically on menu creation.
-  ![](https://raw.githubusercontent.com/chetachiezikeuzor/cMenu-Plugin/master/assets/cMenu-v020.gif)
-
----
-
-### [0.3.0](https://github.com/chetachiezikeuzor/cMenu-Plugin/releases/tag/0.3.0) - Aug 02, 2021
-
-##### Fixed
-
-- Fixed small [bug](https://github.com/chetachiezikeuzor/cMenu-Plugin/issues/3#issuecomment-891371471) that causes an extra resize handle to be created.
-
----
-
-### [1.0.0](https://github.com/chetachiezikeuzor/cMenu-Plugin/releases/tag/1.0.0) - Aug 11, 2021
-
-##### Fixed
-
-- Fixed issue with Sliding Panes with a toggle-able append method setting.
-  ![](https://raw.githubusercontent.com/chetachiezikeuzor/cMenu-Plugin/master/assets/cMenu-sliding-panes.gif)
-
-##### Added
-
-- Added new glass morphism setting.
-  ![](https://raw.githubusercontent.com/chetachiezikeuzor/cMenu-Plugin/master/assets/glass-cMenu.gif)
-- Added new custom commands setting
-  ![](https://raw.githubusercontent.com/chetachiezikeuzor/cMenu-Plugin/master/assets/chesser%20cMenu.gif)
-
----
-
-### [1.0.1](https://github.com/chetachiezikeuzor/cMenu-Plugin/releases/tag/1.0.1) - Aug 11, 2021
-
-##### Added
-
-- Added more icons to command icon chooser
-
----
-
-### [1.0.2](https://github.com/chetachiezikeuzor/cMenu-Plugin/releases/tag/1.0.2) - Aug 13, 2021
-
-##### Changed
-
-- Removed most !importants for better custom styling
-
-##### Added
-
-- Added a few more icons
-- Added updates to UI
-
----
-
-### [1.0.3](https://github.com/chetachiezikeuzor/cMenu-Plugin/releases/tag/1.0.3) - Aug 13, 2021
-
-##### Added
-
-- Added feather icons
-
----
-
-### [1.1.0](https://github.com/chetachiezikeuzor/cMenu-Plugin/releases/tag/1.1.0) - Aug 27, 2021
-
-##### Added
-
-- Added new status bar menu for extra cMenu setting: Hide/Show buttons, Bottom value change
-  ![](https://raw.githubusercontent.com/chetachiezikeuzor/cMenu-Plugin/master/assets/cMenu%20status%20bar%20menu.gif)
-- Added modified text editing commands
-  - Commands will maintain focus in editor after execution
-
----
-
-## Checklist
-
-- [x] Glassmorphism setting
-  - [x] Setting to toggle for glass effect with cMenu
-- [x] Fix to work with Sliding Panes (workaround)
-  - [x] Setting to toggle for cMenu to toggle to body instead of modroot
-- [x] Add custom commands to cMenu
-  - [x] Choose icons for commands without
-- [x] [Modify](https://github.com/chetachiezikeuzor/cMenu-Plugin/issues/11#issue-973612232) text editing commands
-  - [x] Maintain focus in editor
-- [x] Change cMenu [bottom value](https://www.reddit.com/r/ObsidianMD/comments/owlaaf/new_obsidian_plugin_cmenu/h8vkn0v?utm_source=share&utm_medium=web2x&context=3)
-- [x] [Hide/show](https://github.com/chetachiezikeuzor/cMenu-Plugin/issues/10#issue-971519914) cMenu
-- [ ] Add more command icons (Remix Icons)
-- [ ] Custom cMenu columns
-  - [ ] Setting to customize cMenu columns (control number of command buttons per row on cMenu)
-- [ ] Reload cMenu
-  - [ ] Add reload after new command added and command deletion functions.
-  - [ ] Add general reload button (runs reload function)
-- [ ] Identify if text has been [selected](https://github.com/chetachiezikeuzor/cMenu-Plugin/issues/11#issuecomment-901091701)
-- [ ] Easy command button [reordering](https://github.com/chetachiezikeuzor/cMenu-Plugin/issues/9#issue-969667944)
-<<<<<<< HEAD
-- [ ] cMenu workspaces/nested menu
-- [ ] Follow the cursor setting
-  - [ ] Setting to toggle for cMenu to follow mouse cursor
-=======
-- [ ] Function to easily add/delete command buttons
-    - [ ] Add/delete buttons without needed to close out leaves
-- [x] [Modify](https://github.com/chetachiezikeuzor/cMenu-Plugin/issues/11#issue-973612232) text editing commands
-  - Maintain focus in editor
-- [ ] cMenu workspaces/nested menus
-- [x] Fix to work with Sliding Panes (workaround)
-  - [x] Setting to toggle for cMenu to toggle to body instead of modroot
-- [x] Glassmorphism setting
-  - [x] Setting to toggle for glass effect with cMenu
->>>>>>> 02a32aa5
-
----
-
-## Support
-
-If you like this plugin and are considering donating to support continued development, use the button below!
-
-Created with ❤️ by Chetachi
-
-<a href="https://www.buymeacoffee.com/chetachi"><img src="https://img.buymeacoffee.com/button-api/?text=Buy me a coffee&amp;emoji=&amp;slug=chetachi&amp;button_colour=e3e7ef&amp;font_colour=262626&amp;font_family=Inter&amp;outline_colour=262626&amp;coffee_colour=ff0000"></a>
+# cMenu Plugin
+
+![cMenu-Plugin Downloads](https://img.shields.io/github/downloads/chetachiezikeuzor/cMenu-Plugin/total.svg)
+![cMenu-Plugin Releases](https://img.shields.io/github/v/release/chetachiezikeuzor/cMenu-Plugin)
+
+![](https://raw.githubusercontent.com/chetachiezikeuzor/cMenu-Plugin/master/assets/cMenu%20Demo%20Header.png)
+
+### Status: This plugin is now available in Obsidian plugin store
+
+cMenu is a plugin that adds a minimal and user friendly text editor modal for a smoother writing/editing experience ✍🏽. This plugin makes text editing and firing commands easier for those that don't wish to configure a multitude of hotkeys.
+
+## Demo
+
+![](https://raw.githubusercontent.com/chetachiezikeuzor/cMenu-Plugin/master/assets/cMenu.gif)
+
+## Ease of Use
+
+This plugin was specifically designed for note-takers that want to have a simple text editor to aid in marking up their notes. cMenu solves the issue of having to memorize numerous hotkeys and/or use multiple key presses to get the desired markup. When you use cMenu, you'll only have to focus on writing!
+
+## How it Works
+
+With the newest update of cMenu, you can add just about any command from Obsidian's command library onto the menu bar. By default, the menu bar will have the following commands: Toggle bold, Toggle italics, Toggle strikethrough, cMenu: Toggle Underline, cMenu: Toggle Superscript, cMenu: Toggle Subscript, Toggle code, cMenu: Toggle codeblock, and Toggle blockquote.
+
+```javascript
+"menuCommands": [
+    {
+      id: "cmenu-plugin:editor:toggle-bold",
+      name: "cMenu: Toggle bold",
+      icon: "bold-glyph",
+    },
+    {
+      id: "cmenu-plugin:editor:toggle-italics",
+      name: "cMenu: Toggle italics",
+      icon: "italic-glyph",
+    },
+    {
+      id: "cmenu-plugin:editor:toggle-strikethrough",
+      name: "cMenu: Toggle strikethrough",
+      icon: "strikethrough-glyph",
+    },
+    {
+      id: "cmenu-plugin:underline",
+      name: "cMenu: Toggle underline",
+      icon: "underline-glyph",
+    },
+    {
+      id: "cmenu-plugin:superscript",
+      name: "cMenu: Toggle superscript",
+      icon: "superscript-glyph",
+    },
+    {
+      id: "cmenu-plugin:subscript",
+      name: "cMenu: Toggle subscript",
+      icon: "subscript-glyph",
+    },
+    {
+      id: "cmenu-plugin:editor:toggle-code",
+      name: "cMenu: Toggle code",
+      icon: "code-glyph",
+    },
+    {
+      id: "cmenu-plugin:codeblock",
+      name: "cMenu: Toggle codeblock",
+      icon: "codeblock-glyph",
+    },
+    {
+      id: "cmenu-plugin:editor:toggle-blockquote",
+      name: "cMenu: Toggle blockquote",
+      icon: "quote-glyph",
+    }
+  ],
+```
+
+As you can see, cMenu adds four new commands to Obsidian's command library. Those commands are added to an array of commands that are then read within the generation of the cMenu modal. If you would like to remove and/or add new commands, you can do so within the cMenu settings panel. Use the green button to add a new command onto the menu. And use the red button to remove them from the menu. When you add/remove a new command, you will see a message in your console, indicating the status of said command. Now, in order to see the changes on cMenu, it's important to know that cMenu is created on the `active-leaf-change` event. This means that changes to cMenu will only take effect once you close all existing leaves and spawn a new one. This will likely change in the future as I look into a better way to do this!
+
+![](https://raw.githubusercontent.com/chetachiezikeuzor/cMenu-Plugin/master/assets/cMenu.gif)
+
+The plugins <a href="https://github.com/SilentVoid13/Templater" target="_blank">Templater</a> and <a href="https://github.com/Vinzent03/obsidian-hotkeys-for-templates" target="_blank"> Hotkeys for Templates</a> are strongly recommended to use with cMenu. For example: I have a template that spawns the chess opening "Alekhine's Defense." With Hotkeys for Templates, I can choose to add this template to Obsidian's command library. Now that it's in the command library, I can choose to append this command to cMenu. This means you can really add just about anything to cMenu now, which makes it much more powerful!
+
+![](https://raw.githubusercontent.com/chetachiezikeuzor/cMenu-Plugin/master/assets/chesser%20cMenu.gif)
+
+cMenu also has a few stylistic changes that are also customizeable. For those that use the plugin <a href="https://github.com/deathau/sliding-panes-obsidian" target="_blank">Sliding Panes</a>, you can now change cMenu's append method to "body." That way, cMenu will no longer appends to the workspace area, but to the body of the app. This is a bit of a work around for the current issue with <a href="https://github.com/deathau/sliding-panes-obsidian" target="_blank">Sliding Panes</a> but I'm actively looking into a better solution.
+
+![](https://raw.githubusercontent.com/chetachiezikeuzor/cMenu-Plugin/master/assets/cMenu-sliding-panes.gif)
+
+With cMenu, you can change the design aesthetic. Glass morphism is a pretty popular design trend so I thought "why not add this to cMenu?!" You can choose to have a "glass" style for cMenu, which gives it a unique look.
+
+![](https://raw.githubusercontent.com/chetachiezikeuzor/cMenu-Plugin/master/assets/glass-cMenu.gif)
+
+## cMenu Status Bar Menu
+
+With the new [1.1.0](https://github.com/chetachiezikeuzor/cMenu-Plugin/releases/tag/1.1.0) update, you can control to bottom value of cMenu, as well as toggle to hide cMenu and add/delete new command items. The delete button will remove the most recently added command.
+
+![](https://raw.githubusercontent.com/chetachiezikeuzor/cMenu-Plugin/master/assets/cMenu%20status%20bar%20menu.gif)
+
+![](https://raw.githubusercontent.com/chetachiezikeuzor/cMenu-Plugin/master/assets/cMenu.png)
+
+## Installation
+
+This plugin is now available in the community plugin store. You can install it from there and enable it. For a manual installation, you can download the necessary files and place them within your plugins folder.
+
+---
+
+## Changelog
+
+### [0.1.0](https://github.com/chetachiezikeuzor/cMenu-Plugin/releases/tag/0.1.0) - Jul 27, 2021
+
+##### Changed
+
+- Interfaces are renamed to match plugin info
+- Now uses `workspace.getActiveViewOfType(MarkdownView)` instead of `activeLeaf` for menu creation
+
+---
+
+### [0.2.0](https://github.com/chetachiezikeuzor/cMenu-Plugin/releases/tag/0.2.0) - Aug 02, 2021
+
+##### Changed
+
+- Now uses `workspace.getActiveViewOfType(MarkdownView)` to store text selection
+
+##### Fixed
+
+- cMenu appends to `.mod-vertical.mod-root` parent instead of `body` parent.
+- cMenu left positioning is set by function that finds width dynamically on menu creation.
+  ![](https://raw.githubusercontent.com/chetachiezikeuzor/cMenu-Plugin/master/assets/cMenu-v020.gif)
+
+---
+
+### [0.3.0](https://github.com/chetachiezikeuzor/cMenu-Plugin/releases/tag/0.3.0) - Aug 02, 2021
+
+##### Fixed
+
+- Fixed small [bug](https://github.com/chetachiezikeuzor/cMenu-Plugin/issues/3#issuecomment-891371471) that causes an extra resize handle to be created.
+
+---
+
+### [1.0.0](https://github.com/chetachiezikeuzor/cMenu-Plugin/releases/tag/1.0.0) - Aug 11, 2021
+
+##### Fixed
+
+- Fixed issue with Sliding Panes with a toggle-able append method setting.
+  ![](https://raw.githubusercontent.com/chetachiezikeuzor/cMenu-Plugin/master/assets/cMenu-sliding-panes.gif)
+
+##### Added
+
+- Added new glass morphism setting.
+  ![](https://raw.githubusercontent.com/chetachiezikeuzor/cMenu-Plugin/master/assets/glass-cMenu.gif)
+- Added new custom commands setting
+  ![](https://raw.githubusercontent.com/chetachiezikeuzor/cMenu-Plugin/master/assets/chesser%20cMenu.gif)
+
+---
+
+### [1.0.1](https://github.com/chetachiezikeuzor/cMenu-Plugin/releases/tag/1.0.1) - Aug 11, 2021
+
+##### Added
+
+- Added more icons to command icon chooser
+
+---
+
+### [1.0.2](https://github.com/chetachiezikeuzor/cMenu-Plugin/releases/tag/1.0.2) - Aug 13, 2021
+
+##### Changed
+
+- Removed most !importants for better custom styling
+
+##### Added
+
+- Added a few more icons
+- Added updates to UI
+
+---
+
+### [1.0.3](https://github.com/chetachiezikeuzor/cMenu-Plugin/releases/tag/1.0.3) - Aug 13, 2021
+
+##### Added
+
+- Added feather icons
+
+---
+
+### [1.1.0](https://github.com/chetachiezikeuzor/cMenu-Plugin/releases/tag/1.1.0) - Aug 27, 2021
+
+##### Added
+
+- Added new status bar menu for extra cMenu setting: Hide/Show buttons, Bottom value change
+  ![](https://raw.githubusercontent.com/chetachiezikeuzor/cMenu-Plugin/master/assets/cMenu%20status%20bar%20menu.gif)
+- Added modified text editing commands
+  - Commands will maintain focus in editor after execution
+
+---
+
+## Checklist
+
+- [x] Glassmorphism setting
+  - [x] Setting to toggle for glass effect with cMenu
+- [x] Fix to work with Sliding Panes (workaround)
+  - [x] Setting to toggle for cMenu to toggle to body instead of modroot
+- [x] Add custom commands to cMenu
+  - [x] Choose icons for commands without
+- [x] [Modify](https://github.com/chetachiezikeuzor/cMenu-Plugin/issues/11#issue-973612232) text editing commands
+  - [x] Maintain focus in editor
+- [x] Change cMenu [bottom value](https://www.reddit.com/r/ObsidianMD/comments/owlaaf/new_obsidian_plugin_cmenu/h8vkn0v?utm_source=share&utm_medium=web2x&context=3)
+- [x] [Hide/show](https://github.com/chetachiezikeuzor/cMenu-Plugin/issues/10#issue-971519914) cMenu
+- [ ] Add more command icons (Remix Icons)
+- [ ] Custom cMenu columns
+  - [ ] Setting to customize cMenu columns (control number of command buttons per row on cMenu)
+- [ ] Reload cMenu
+  - [ ] Add reload after new command added and command deletion functions.
+  - [ ] Add general reload button (runs reload function)
+- [ ] Identify if text has been [selected](https://github.com/chetachiezikeuzor/cMenu-Plugin/issues/11#issuecomment-901091701)
+- [ ] Easy command button [reordering](https://github.com/chetachiezikeuzor/cMenu-Plugin/issues/9#issue-969667944)
+- [ ] cMenu workspaces/nested menu
+- [ ] Follow the cursor setting
+  - [ ] Setting to toggle for cMenu to follow mouse cursor
+
+---
+
+## Support
+
+If you like this plugin and are considering donating to support continued development, use the button below!
+
+Created with ❤️ by Chetachi
+
+<a href="https://www.buymeacoffee.com/chetachi"><img src="https://img.buymeacoffee.com/button-api/?text=Buy me a coffee&amp;emoji=&amp;slug=chetachi&amp;button_colour=e3e7ef&amp;font_colour=262626&amp;font_family=Inter&amp;outline_colour=262626&amp;coffee_colour=ff0000"></a>